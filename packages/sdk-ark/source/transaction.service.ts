import { Identities, Interfaces, Transactions } from "@arkecosystem/crypto";
import { Contracts, Exceptions, Helpers, IoC, Services, Signatories } from "@payvo/sdk";
import { BIP39 } from "@payvo/cryptography";
import { BigNumber } from "@payvo/helpers";
import LedgerTransportNodeHID from "@ledgerhq/hw-transport-node-hid-singleton";

import { BindingType } from "./coin.contract";
import { applyCryptoConfiguration } from "./config";
import { MultiSignatureSigner } from "./multi-signature.signer";

@IoC.injectable()
export class TransactionService extends Services.AbstractTransactionService {
	@IoC.inject(IoC.BindingType.LedgerService)
	private readonly ledgerService!: Services.LedgerService;

	@IoC.inject(IoC.BindingType.AddressService)
	private readonly addressService!: Services.AddressService;

	@IoC.inject(IoC.BindingType.PublicKeyService)
	private readonly publicKeyService!: Services.PublicKeyService;

	@IoC.inject(IoC.BindingType.MultiSignatureService)
	private readonly multiSignatureService!: Services.MultiSignatureService;

	@IoC.inject(BindingType.MultiSignatureSigner)
	private readonly multiSignatureSigner!: MultiSignatureSigner;

	@IoC.inject(BindingType.Crypto)
	private readonly packageCrypto!: Interfaces.NetworkConfig;

	@IoC.inject(BindingType.Height)
	private readonly packageHeight!: number;

	// @TODO: remove or inject
	#peer!: string;
	#configCrypto!: { crypto: Interfaces.NetworkConfig; height: number };

	/**
	 * @inheritDoc
	 *
	 * @musig
	 * @ledgerX
	 * @ledgerS
	 */
	public override async transfer(input: Services.TransferInput): Promise<Contracts.SignedTransactionData> {
		return this.#createFromData("transfer", input, ({ transaction, data }) => {
			transaction.recipientId(data.to);

			if (data.memo) {
				transaction.vendorField(data.memo);
			}
		});
	}

	public override async secondSignature(
		input: Services.SecondSignatureInput,
	): Promise<Contracts.SignedTransactionData> {
		return this.#createFromData("secondSignature", input, ({ transaction, data }) =>
			transaction.signatureAsset(BIP39.normalize(data.mnemonic)),
		);
	}

	public override async delegateRegistration(
		input: Services.DelegateRegistrationInput,
	): Promise<Contracts.SignedTransactionData> {
		return this.#createFromData("delegateRegistration", input, ({ transaction, data }) =>
			transaction.usernameAsset(data.username),
		);
	}

	/**
	 * @inheritDoc
	 *
	 * @musig
	 * @ledgerX
	 * @ledgerS
	 */
	public override async vote(input: Services.VoteInput): Promise<Contracts.SignedTransactionData> {
		return this.#createFromData(
			"vote",
			input,
			({
				transaction,
				data,
			}: {
				transaction: any;
				data: {
					votes: {
						id: string;
						amount: BigNumber;
					}[];
					unvotes: {
						id: string;
						amount: BigNumber;
					}[];
				};
			}) => {
				const votes: string[] = [];

				if (Array.isArray(data.unvotes)) {
					for (const unvote of data.unvotes) {
						votes.push(`-${unvote.id}`);
					}
				}

				if (Array.isArray(data.votes)) {
					for (const vote of data.votes) {
						votes.push(`+${vote.id}`);
					}
				}

				transaction.votesAsset(votes);
			},
		);
	}

	/**
	 * @inheritDoc
	 *
	 * @musig
	 * @ledgerX
	 */
	public override async multiSignature(
		input: Services.MultiSignatureInput,
	): Promise<Contracts.SignedTransactionData> {
		return this.#createFromData("multiSignature", input, ({ transaction, data }) => {
			if (data.senderPublicKey) {
				transaction.senderPublicKey(data.senderPublicKey);
			}

			transaction.multiSignatureAsset({
				publicKeys: data.publicKeys,
				min: data.min,
			});
		});
	}

	/**
	 * @inheritDoc
	 *
	 * @musig
	 * @ledgerX
	 * @ledgerS
	 */
	public override async ipfs(input: Services.IpfsInput): Promise<Contracts.SignedTransactionData> {
		return this.#createFromData("ipfs", input, ({ transaction, data }) => transaction.ipfsAsset(data.hash));
	}

	/**
	 * @inheritDoc
	 *
	 * @musig
	 * @ledgerX
	 * @ledgerS
	 */
	public override async multiPayment(input: Services.MultiPaymentInput): Promise<Contracts.SignedTransactionData> {
		return this.#createFromData("multiPayment", input, ({ transaction, data }) => {
			for (const payment of data.payments) {
				transaction.addPayment(payment.to, this.toSatoshi(payment.amount).toString());
			}

			if (data.memo) {
				transaction.vendorField(data.memo);
			}
		});
	}

	public override async delegateResignation(
		input: Services.DelegateResignationInput,
	): Promise<Contracts.SignedTransactionData> {
		return this.#createFromData("delegateResignation", input);
	}

	public override async htlcLock(input: Services.HtlcLockInput): Promise<Contracts.SignedTransactionData> {
		return this.#createFromData("htlcLock", input, ({ transaction, data }) => {
			transaction.amount(this.toSatoshi(data.amount).toString());

			transaction.recipientId(data.to);

			transaction.htlcLockAsset({
				secretHash: data.secretHash,
				expiration: data.expiration,
			});
		});
	}

	public override async htlcClaim(input: Services.HtlcClaimInput): Promise<Contracts.SignedTransactionData> {
		return this.#createFromData("htlcClaim", input, ({ transaction, data }) =>
			transaction.htlcClaimAsset({
				lockTransactionId: data.lockTransactionId,
				unlockSecret: data.unlockSecret,
			}),
		);
	}

	public override async htlcRefund(input: Services.HtlcRefundInput): Promise<Contracts.SignedTransactionData> {
		return this.#createFromData("htlcRefund", input, ({ transaction, data }) =>
			transaction.htlcRefundAsset({
				lockTransactionId: data.lockTransactionId,
			}),
		);
	}

	public override async estimateExpiration(value?: string): Promise<string | undefined> {
		const { data: blockchain } = (await this.httpClient.get(`${this.#peer}/blockchain`)).json();
		const { data: configuration } = (await this.httpClient.get(`${this.#peer}/node/configuration`)).json();

		return BigNumber.make(blockchain.block.height)
			.plus(value || 5 * configuration.constants.activeDelegates)
			.toString();
	}

	@IoC.postConstruct()
	private onPostConstruct(): void {
		this.#peer = Helpers.randomHostFromConfig(this.configRepository);
		this.#configCrypto = { crypto: this.packageCrypto, height: this.packageHeight };
	}

	async #createFromData(
		type: string,
		input: Services.TransactionInputs,
		callback?: Function,
	): Promise<Contracts.SignedTransactionData> {
		applyCryptoConfiguration(this.#configCrypto);

		try {
			let address: string | undefined;

			if (input.signatory.actsWithMnemonic() || input.signatory.actsWithConfirmationMnemonic()) {
				address = (await this.addressService.fromMnemonic(input.signatory.signingKey())).address;
			}

			if (input.signatory.actsWithSecret()) {
				address = (await this.addressService.fromSecret(input.signatory.signingKey())).address;
			}

<<<<<<< HEAD
			if (input.signatory.actsWithWif() ||
				input.signatory.actsWithSecondaryWif()) {
=======
			if (input.signatory.actsWithWIF()) {
>>>>>>> 187f6c9f
				address = (await this.addressService.fromWIF(input.signatory.signingKey())).address;
			}

			const transaction = Transactions.BuilderFactory[type]().version(2);

			if (input.signatory.actsWithLedger()) {
				await this.ledgerService.connect(LedgerTransportNodeHID);

				const senderPublicKey = await this.ledgerService.getPublicKey(input.signatory.signingKey());
				transaction.senderPublicKey(senderPublicKey);

				address = (await this.addressService.fromPublicKey(senderPublicKey)).address;
			}

			if (input.nonce) {
				transaction.nonce(input.nonce);
			} else {
				const wallet = await this.clientService.wallet(address!);

				transaction.nonce(wallet.nonce().plus(1).toFixed());
			}

			if (input.data && input.data.amount) {
				transaction.amount(this.toSatoshi(input.data.amount).toString());
			}

			if (input.fee) {
				transaction.fee(this.toSatoshi(input.fee).toString());
			}

			try {
				if (input.data && input.data.expiration) {
					transaction.expiration(input.data.expiration);
				} else {
					const estimatedExpiration = await this.estimateExpiration();

					if (estimatedExpiration) {
						transaction.expiration(parseInt(estimatedExpiration));
					}
				}
			} catch {
				// If we fail to set the expiration we'll still continue.
			}

			if (callback) {
				callback({ transaction, data: input.data });
			}

			if (input.signatory.actsWithLedger()) {
				transaction.data.signature = await this.ledgerService.signTransaction(
					input.signatory.signingKey(),
					Transactions.Serializer.getBytes(transaction.data, {
						excludeSignature: true,
						excludeSecondSignature: true,
					}),
				);

				await this.ledgerService.disconnect();
			}

			if (input.signatory.hasMultiSignature()) {
				return this.#addSignature(transaction, input.signatory.multiSignature()!, input.signatory);
			}

			if (type === "multiSignature") {
				return this.#addSignature(
					transaction,
					{
						publicKeys: input.data.publicKeys,
						min: input.data.min,
					},
					input.signatory,
				);
			}

			if (input.signatory.actsWithMnemonic()) {
				transaction.sign(input.signatory.signingKey());
			}

			if (input.signatory.actsWithConfirmationMnemonic()) {
				transaction.sign(input.signatory.signingKey());
				transaction.secondSign(input.signatory.confirmKey());
			}

			if (input.signatory.actsWithWIF()) {
				transaction.signWithWif(input.signatory.signingKey());
			}

			if (input.signatory.actsWithConfirmationWIF()) {
				transaction.signWithWif(input.signatory.signingKey());
				transaction.secondSignWithWif(input.signatory.confirmKey());
			}

			if (input.signatory.actsWithSecret()) {
				transaction.sign(input.signatory.signingKey());
			}

			const signedTransaction = transaction.build().toJson();

			return this.dataTransferObjectService.signedTransaction(signedTransaction.id, signedTransaction);
		} catch (error) {
			throw new Exceptions.CryptoException(error);
		}
	}

	async #addSignature(
		transaction,
		multiSignature: Interfaces.IMultiSignatureAsset,
		signatory: Signatories.Signatory,
	): Promise<Contracts.SignedTransactionData> {
		transaction.data.signatures = [];
		transaction.senderPublicKey(Identities.PublicKey.fromMultiSignatureAsset(multiSignature));

		const struct = transaction.getStruct();
		struct.multiSignature = multiSignature;

		return this.multiSignatureService.addSignature(struct, signatory);
	}
}<|MERGE_RESOLUTION|>--- conflicted
+++ resolved
@@ -234,12 +234,7 @@
 				address = (await this.addressService.fromSecret(input.signatory.signingKey())).address;
 			}
 
-<<<<<<< HEAD
-			if (input.signatory.actsWithWif() ||
-				input.signatory.actsWithSecondaryWif()) {
-=======
-			if (input.signatory.actsWithWIF()) {
->>>>>>> 187f6c9f
+			if (input.signatory.actsWithWIF() || input.signatory.actsWithConfirmationWIF()) {
 				address = (await this.addressService.fromWIF(input.signatory.signingKey())).address;
 			}
 
